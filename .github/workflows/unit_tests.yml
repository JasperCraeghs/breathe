name: unit tests
on: [push, pull_request]
jobs:
  build:

    runs-on: ubuntu-latest
    strategy:
      fail-fast: false
      matrix:
        python-version: ['3.6', '3.7', '3.8', '3.9', '3.10']
        sphinx-version:
          - '3.0.4'
          - '3.1.2'
          - '3.2.1'
          - '3.3.1'
          - '3.4.3'
          - '3.5.4'
          - '4.0.3'
          - '4.1.2'
          - '4.2.0'
<<<<<<< HEAD
=======
          - '4.3.0'
>>>>>>> 9b338777
          - git+https://github.com/sphinx-doc/sphinx.git@4.3.x
          - git+https://github.com/sphinx-doc/sphinx.git@4.x
          - git+https://github.com/sphinx-doc/sphinx.git@master
        # avoid bug in following configurations
        # sphinx/util/typing.py:37: in <module>
        #     from types import Union as types_Union
        # ImportError: cannot import name 'Union' from 'types'
        exclude:
          - python-version: '3.10'
<<<<<<< HEAD
            sphinx-version: '4.1.2'
          - python-version: '3.10'
            sphinx-version: '4.0.3'
          - python-version: '3.10'
            sphinx-version: '3.5.4'
=======
            sphinx-version: '3.5.4'
          - python-version: '3.10'
            sphinx-version: '4.0.3'
          - python-version: '3.10'
            sphinx-version: '4.1.2'
>>>>>>> 9b338777

    steps:
      - uses: actions/checkout@v2
      - uses: actions/cache@v1
        with:
          path: ~/.cache/pip
          key: ${{ runner.os }}-pip-${{ hashFiles('requirements/*.txt') }}
          restore-keys: |
            ${{ runner.os }}-pip-
      - name: set up python ${{ matrix.python-version }}
        uses: actions/setup-python@v1
        with:
          python-version: ${{ matrix.python-version }}

      - name: install sphinx from PyPI or from git
        run: |
          if echo "${{ matrix.sphinx-version }}"|grep -q git; then
              pip install ${{ matrix.sphinx-version }}
          else
              pip install -Iv Sphinx==${{ matrix.sphinx-version }}
          fi

      - name: install dependencies
        run: |
          pip install -r requirements/development.txt

      - name: run the unit tests
        run: make dev-test<|MERGE_RESOLUTION|>--- conflicted
+++ resolved
@@ -18,10 +18,7 @@
           - '4.0.3'
           - '4.1.2'
           - '4.2.0'
-<<<<<<< HEAD
-=======
           - '4.3.0'
->>>>>>> 9b338777
           - git+https://github.com/sphinx-doc/sphinx.git@4.3.x
           - git+https://github.com/sphinx-doc/sphinx.git@4.x
           - git+https://github.com/sphinx-doc/sphinx.git@master
@@ -31,19 +28,11 @@
         # ImportError: cannot import name 'Union' from 'types'
         exclude:
           - python-version: '3.10'
-<<<<<<< HEAD
-            sphinx-version: '4.1.2'
-          - python-version: '3.10'
-            sphinx-version: '4.0.3'
-          - python-version: '3.10'
-            sphinx-version: '3.5.4'
-=======
             sphinx-version: '3.5.4'
           - python-version: '3.10'
             sphinx-version: '4.0.3'
           - python-version: '3.10'
             sphinx-version: '4.1.2'
->>>>>>> 9b338777
 
     steps:
       - uses: actions/checkout@v2
