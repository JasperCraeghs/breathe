--- conflicted
+++ resolved
@@ -1,12 +1,7 @@
 from sphinx.application import Sphinx
 
-<<<<<<< HEAD
-# Keep in sync with setup.py __version__
+# Keep in sync with pyproject.toml "version"
 __version__ = "4.36.0"
-=======
-# Keep in sync with pyproject.toml "version"
-__version__ = "4.35.0"
->>>>>>> ed05afd9
 
 
 def setup(app: Sphinx):
