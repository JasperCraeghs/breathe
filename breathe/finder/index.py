from __future__ import annotations

from breathe.finder import ItemFinder
from breathe.renderer.filter import NodeStack
from breathe import parser
from breathe.renderer import TaggedNode

from sphinx.application import Sphinx

from typing import TYPE_CHECKING

if TYPE_CHECKING:
    from breathe.renderer.filter import DoxFilter, FinderMatch


class DoxygenTypeSubItemFinder(ItemFinder[parser.Node_DoxygenTypeIndex]):
    def filter_(self, ancestors, filter_: DoxFilter, matches) -> None:
        """Find nodes which match the filter. Doesn't test this node, only its children"""

        compounds = self.node.value.compound
        node_stack = [self.node] + ancestors
        for compound in compounds:
            self.run_filter(filter_, matches, node_stack, compound)


class CompoundTypeSubItemFinder(ItemFinder[parser.Node_CompoundType]):
    def __init__(self, app: Sphinx, dox_parser: parser.DoxygenParser, *args):
        super().__init__(*args)
        self.dox_parser = dox_parser

    def filter_(self, ancestors: list[TaggedNode], filter_: DoxFilter, matches) -> None:
        """Finds nodes which match the filter and continues checks to children

        Requires parsing the xml files referenced by the children for which we use the compound
        parser and continue at the top level of that pretending that this node is the parent of the
        top level node of the compound file.
        """

        node_stack = [self.node] + ancestors

        # Match against compound object
        if filter_(NodeStack(node_stack)):
            matches.append(node_stack)

        # Descend to member children
        members = self.node.value.member

        member_matches: list[FinderMatch] = []
        for member in members:
            self.run_filter(filter_, member_matches, node_stack, member)

        file_data = self.compound_parser.parse(self.data_object.refid)
        finder = self.item_finder_factory.create_finder(file_data)

        # If there are members in this compound that match the criteria
        # then load up the file for this compound and get the member data objects
        if member_matches:
<<<<<<< HEAD
            for member_stack in member_matches:
                ref_filter = self.filter_factory.create_id_filter(
                    "memberdef", member_stack[0].refid
                )
                finder.filter_(node_stack, ref_filter, matches)

        # Read in the xml file referenced by the compound and descend into that as well
        finder.filter_(node_stack, filter_, matches)
=======
            file_data = self.dox_parser.parse_compound(
                self.node.value.refid, self.project_info
            ).root

            for member_stack in member_matches:
                mem = member_stack[0].value
                assert isinstance(mem, parser.Node_MemberType)
                refid = mem.refid

                def ref_filter(nstack):
                    node = nstack.node
                    return isinstance(node, parser.Node_memberdefType) and node.id == refid

                self.run_filter(ref_filter, matches, node_stack, file_data)
        else:
            # Read in the xml file referenced by the compound and descend into that as well
            file_data = self.dox_parser.parse_compound(
                self.node.value.refid, self.project_info
            ).root
            self.run_filter(filter_, matches, node_stack, file_data)
>>>>>>> 5465c9d6


class MemberTypeSubItemFinder(ItemFinder[parser.Node_memberdefType]):
    def filter_(self, ancestors, filter_: DoxFilter, matches) -> None:
        node_stack = [self.node] + ancestors

        # Match against member object
        if filter_(NodeStack(node_stack)):
            matches.append(node_stack)<|MERGE_RESOLUTION|>--- conflicted
+++ resolved
@@ -49,22 +49,9 @@
         for member in members:
             self.run_filter(filter_, member_matches, node_stack, member)
 
-        file_data = self.compound_parser.parse(self.data_object.refid)
-        finder = self.item_finder_factory.create_finder(file_data)
-
         # If there are members in this compound that match the criteria
         # then load up the file for this compound and get the member data objects
         if member_matches:
-<<<<<<< HEAD
-            for member_stack in member_matches:
-                ref_filter = self.filter_factory.create_id_filter(
-                    "memberdef", member_stack[0].refid
-                )
-                finder.filter_(node_stack, ref_filter, matches)
-
-        # Read in the xml file referenced by the compound and descend into that as well
-        finder.filter_(node_stack, filter_, matches)
-=======
             file_data = self.dox_parser.parse_compound(
                 self.node.value.refid, self.project_info
             ).root
@@ -85,7 +72,6 @@
                 self.node.value.refid, self.project_info
             ).root
             self.run_filter(filter_, matches, node_stack, file_data)
->>>>>>> 5465c9d6
 
 
 class MemberTypeSubItemFinder(ItemFinder[parser.Node_memberdefType]):
