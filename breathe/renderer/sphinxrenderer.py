--- conflicted
+++ resolved
@@ -1701,19 +1701,13 @@
 
         return [rst_node]
 
-<<<<<<< HEAD
     def visit_inc(self, node: compoundsuper.incType) -> List[nodes.container]:
+        if not self.app.config.breathe_show_include:
+            return []
+
         if node.local == "yes":
             compound_link = self.visit_docreftext(node)
             text = [nodes.Text('#include "'), *compound_link, nodes.Text('"')]
-=======
-    def visit_inc(self, node) -> List[Node]:
-        if not self.app.config.breathe_show_include:
-            return []
-
-        if node.local == u"yes":
-            text = '#include "%s"' % node.content_[0].getValue()
->>>>>>> 87c6ca1d
         else:
             text = [nodes.Text("#include <%s>" % node.content_[0].getValue())]
 
