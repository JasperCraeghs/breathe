--- conflicted
+++ resolved
@@ -289,53 +289,10 @@
 
     filter_options = set_defaults(app, options)
 
-<<<<<<< HEAD
-        # Nothing with a parent that's a sectiondef
-        is_memberdef = parent_is_sectiondef & node_is_memberdef
-        public_members_filter = ~is_memberdef
-
-        # If the user has specified the 'members' option with arguments then we only pay attention
-        # to that and not to any other member settings
-        if "members" in options:
-            if options["members"].strip():
-                text = options["members"]
-
-                # Matches sphinx-autodoc behaviour of comma separated values
-                members = set([x.strip() for x in text.split(",")])
-
-                node_name_is_in_members = node.name.is_one_of(members)
-
-                # Accept any nodes which don't have a "sectiondef" as a parent or, if they do, only
-                # accept them if their names are in the members list
-                public_members_filter = (
-                    parent_is_sectiondef & node_name_is_in_members
-                ) | ~parent_is_sectiondef
-            else:
-                # Select anything that doesn't have a parent which is a sectiondef, or, if it does,
-                # only select the public ones
-                public_members_filter = (is_memberdef & node_is_public) | ~is_memberdef
-        return public_members_filter
-
-    def _create_non_public_members_filter(
-        self, prot: str, option_name: str, options: Dict[str, Any]
-    ) -> Filter:
-        """'prot' is the doxygen xml term for 'public', 'protected' and 'private' categories."""
-        node = Node()
-        node_is_memberdef = node.node_type == "memberdef"
-        node_is_public = node.prot == prot
-
-        parent = Parent()
-        parent_is_sectiondef = parent.node_type == "sectiondef"
-
-        # Nothing with a parent that's a sectiondef
-        is_memberdef = parent_is_sectiondef & node_is_memberdef
-        filter_ = ~is_memberdef
-=======
     cm_filter = create_class_member_filter(filter_options)
     ic_filter = create_innerclass_filter(filter_options, outerclass=target)
     o_filter = create_outline_filter(filter_options)
     s_filter = create_show_filter(filter_options)
->>>>>>> 5465c9d6
 
     return (
         lambda nstack: cm_filter(nstack)
@@ -351,49 +308,6 @@
             nstack.node, (parser.Node_descriptionType, parser.Node_incType)
         )
 
-<<<<<<< HEAD
-        node = Node()
-        parent = Parent()
-
-        node_matches = (node.node_type == "member") & (node.kind == kind) & (node.name == name)
-
-        if namespace:
-            parent_matches = (
-                (parent.node_type == "compound")
-                & (
-                    (parent.kind == "namespace")
-                    | (parent.kind == "class")
-                    | (parent.kind == "struct")
-                    | (parent.kind == "interface")
-                )
-                & (parent.name == namespace)
-            )
-            return parent_matches & node_matches
-        else:
-            is_implementation_file = parent.name.endswith(
-                self.app.config.breathe_implementation_filename_extensions
-            )
-            parent_is_compound = parent.node_type == "compound"
-            parent_is_sectiondef = parent.node_type == "sectiondef"
-            parent_is_file = (parent.kind == "file") & (~is_implementation_file)
-            parent_is_not_file = parent.kind != "file"
-
-            return (parent_is_compound & parent_is_file & node_matches) | (
-                parent_is_compound & parent_is_not_file & node_matches) | (
-                parent_is_sectiondef & parent_is_not_file & node_matches)
-
-    def create_function_and_all_friend_finder_filter(self, namespace: str, name: str) -> Filter:
-        parent = Parent()
-        parent_is_compound = parent.node_type == "compound"
-        parent_is_group = parent.kind == "group"
-
-        function_filter = self.create_member_finder_filter(namespace, name, "function")
-        friend_filter = self.create_member_finder_filter(namespace, name, "friend")
-        # Get matching functions but only ones where the parent is not a group. We want to skip
-        # function entries in groups as we'll find the same functions in a file's xml output
-        # elsewhere and having more than one match is confusing for our logic later on.
-        return (function_filter | friend_filter) & ~(parent_is_compound & parent_is_group)
-=======
     return lambda nstack: True
 
 
@@ -439,7 +353,6 @@
             parser.CompoundKind.struct,
             parser.CompoundKind.interface,
         }
->>>>>>> 5465c9d6
 
         for m, c in index.members[name]:
             if c.kind in c_kinds and c.name == namespace:
