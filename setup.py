--- conflicted
+++ resolved
@@ -10,11 +10,6 @@
 
 from setuptools_builder import CustomBuildPy
 
-<<<<<<< HEAD
-# Keep in sync with breathe/__init__.py __version__
-__version__ = "4.36.0"
-=======
->>>>>>> ed05afd9
 
 long_desc = """
 Breathe is an extension to reStructuredText and Sphinx to be able to read and
